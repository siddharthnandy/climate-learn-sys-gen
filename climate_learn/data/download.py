--- conflicted
+++ resolved
@@ -99,11 +99,6 @@
     os.makedirs(os.path.dirname(path), exist_ok = True)
 
     if(dataset == "era5"):
-<<<<<<< HEAD
-        url = (
-            "https://dataserv.ub.tum.de/s/m1524895"
-            "/download?path=%2F{resolution}deg%2F{variable}&files={variable}_{resolution}deg.zip"
-=======
         if variable != "constants":
             url = (
                 "https://dataserv.ub.tum.de/s/m1524895"
@@ -118,7 +113,6 @@
         url = (
             "https://dataserv.ub.tum.de/s/m1524895"
             "/download?path=%2FCMIP%2FMPI-ESM%2F{resolution}deg%2F{variable}&files={variable}_{resolution}deg.zip"
->>>>>>> 3c0261b4
         ).format(resolution = resolution, variable = variable)
     
     if variable != "constants":
