from math import log
import torch
from torch import nn
from torch.distributions.normal import Normal
from .cnn_blocks import PeriodicConv2D, ResidualBlock, Upsample

# Large based on https://github.com/labmlai/annotated_deep_learning_paper_implementations/blob/master/labml_nn/diffusion/ddpm/unet.py
# MIT License


class ResNet(nn.Module):
    def __init__(
        self,
        in_channels,
        history=1,
        hidden_channels=128,
        activation="leaky",
        out_channels=None,
        upsampling=1,
        norm: bool = True,
        dropout: float = 0.1,
        n_blocks: int = 2,
<<<<<<< HEAD
        categorical: bool = False,
=======
        prob_type: str = None, # parametric, mcdropout, deter (used for ensembling)
        n_samples: int = 50 # only used for mcdropout
>>>>>>> ba9bf14b
    ) -> None:
        super().__init__()
        self.in_channels = in_channels
        if out_channels is None:
            out_channels = in_channels
        self.out_channels = out_channels
        self.hidden_channels = hidden_channels
        self.upsampling = upsampling
        self.categorical = categorical

        if activation == "gelu":
            self.activation = nn.GELU()
        elif activation == "relu":
            self.activation = nn.ReLU()
        elif activation == "silu":
            self.activation = nn.SiLU()
        elif activation == "leaky":
            self.activation = nn.LeakyReLU(0.3)
        else:
            raise NotImplementedError(f"Activation {activation} not implemented")
        
        assert not prob_type or prob_type in ['parametric', 'mcdropout', 'deter']
        self.prob_type = prob_type
        self.n_samples = n_samples

        insize = self.in_channels * history
        # Project image into feature map
        self.image_proj = PeriodicConv2D(insize, hidden_channels, kernel_size=7, padding=3)

        blocks = []
        for i in range(n_blocks):
            blocks.append(
                ResidualBlock(
                    hidden_channels,
                    hidden_channels,
                    activation=activation,
                    norm=True,
                    dropout=dropout,
                    mc_dropout=(self.prob_type == "mcdropout")
                )
            )
        
        if upsampling > 1:
            n_upsamplers = int(log(upsampling, 2))
            for i in range(n_upsamplers - 1):
                blocks.append(Upsample(hidden_channels))
                blocks.append(self.activation)
            blocks.append(Upsample(hidden_channels))

        self.blocks = nn.ModuleList(blocks)

        if norm:
            self.norm = nn.BatchNorm2d(hidden_channels)
        else:
            self.norm = nn.Identity()
        out_channels = self.out_channels
        self.final = PeriodicConv2D(hidden_channels, out_channels, kernel_size=7, padding=3)
        
        if prob_type == 'parametric':
            self.final_std = PeriodicConv2D(hidden_channels, out_channels, kernel_size=7, padding=3)

<<<<<<< HEAD
    def predict(self, x, nvars):
=======
    def predict(self, x):
        if len(x.shape) == 5: # history
            x = x.flatten(1, 2)
>>>>>>> ba9bf14b
        x = self.image_proj(x)

        for m in self.blocks:
            x = m(x)

<<<<<<< HEAD
        if self.categorical:
            bins = int(self.out_channels / nvars)
            outputs = []
            for i in range(self.in_channels):
                o = nn.Softmax()(x[..., i*bins:(i+1)*bins])
                outputs.append(o)
            x = torch.stack(outputs, dim=3)
            print(x.shape)
            print(self.activation(x).shape)
            print(self.final(self.activation(x)).shape)
            return self.final(self.activation(x))

        return self.final(self.activation(self.norm(x)))

    def forward(self, x: torch.Tensor, y: torch.Tensor, out_variables, metric, lat):
        # B, C, H, W
        pred = self.predict(x, len(out_variables))
        if self.categorical:
            return 
        return [m(pred, y, out_variables, lat) for m in metric], x

    def rollout(self, x, y, clim, variables, out_variables, steps, metric, transform, lat, log_steps, log_days):
        if steps > 1:
            assert len(variables) == len(out_variables)

        preds = []
        for _ in range(steps):
            x = self.predict(x, len(out_variables))
            preds.append(x)
        preds = torch.stack(preds, dim=1)
        if len(y.shape) == 4:
            y = y.unsqueeze(1)
=======
        pred = self.final(self.activation(self.norm(x)))

        if self.prob_type == 'parametric':
            std = self.final_std(self.activation(self.norm(x)))
            std = torch.exp(std)
            pred = Normal(pred, std)

        return pred

    def forward(self, x: torch.Tensor, y: torch.Tensor, out_variables, metric, lat):
        # B, C, H, W
        pred = self.predict(x)
        if not self.prob_type:
            return [m(pred, y, out_variables, lat) for m in metric], x
        else:
            return metric(pred, y, out_variables, lat), x

    def rollout(self, x: torch.Tensor, y: torch.Tensor, clim, variables, out_variables, steps, metric, transform, lat, log_steps, log_days, mean_transform, std_transform, log_day):
        """
        Notes from climate_uncertainty repo merge
        Shared function params before merge:
            x, y, clim, variables, out_variables, metric
        Unique function params for climate_tutorial before merge:
            steps, transform, lat, log_steps, log_days
        Unique function params for climate_uncertainty before merge:
            mean_transform, std_transform, lat, log_day
        """
        if self.prob_type:
            # x: B, C, H, W
            b = x.shape[0]

            if self.prob_type == 'mcdropout':
                x = x.unsqueeze(1).repeat(1, self.n_samples, 1, 1, 1, 1).flatten(0, 1) # B x n_samples, C, H, W

            pred = self.predict(x) # Normal if parametric else Tensor

            if self.prob_type == 'mcdropout':
                pred = mean_transform(pred)
                pred = pred.unflatten(dim=0, sizes=(b, self.n_samples)) # B, n_samples, C, H, W
                mean = torch.mean(pred, dim=1)
                std = torch.std(pred, dim=1)
                pred = Normal(mean, std)
            elif self.prob_type == 'parametric':
                mean, std = pred.loc, pred.scale
                mean = mean_transform(mean)
                std = std_transform(std)
                pred = Normal(mean, std)
            else:
                pred = mean_transform(pred)

            y = mean_transform(y)

            return [m(pred, y, clim, out_variables, lat, log_day) for m in metric], pred
        else:
            if steps > 1:
                assert len(variables) == len(out_variables)

            preds = []
            for _ in range(steps):
                x = self.predict(x)
                preds.append(x)
            preds = torch.stack(preds, dim=1)
            if len(y.shape) == 4:
                y = y.unsqueeze(1)
>>>>>>> ba9bf14b

            return [m(preds, y, clim, transform, out_variables, lat, log_steps, log_days) for m in metric], preds

    def upsample(self, x, y, out_vars, transform, metric):
        with torch.no_grad():
<<<<<<< HEAD
            pred = self.predict(x, len(out_vars))
        return [m(pred, y, transform, out_vars) for m in metric], pred


# model = ResNet(in_channels=1, out_channels=1, upsampling=2).cuda()
# x = torch.randn((64, 1, 32, 64)).cuda()
# y = model.predict(x)
# print (y.shape)
=======
            pred = self.predict(x)
        return [m(pred, y, transform, out_vars) for m in metric], pred
>>>>>>> ba9bf14b
<|MERGE_RESOLUTION|>--- conflicted
+++ resolved
@@ -20,12 +20,8 @@
         norm: bool = True,
         dropout: float = 0.1,
         n_blocks: int = 2,
-<<<<<<< HEAD
-        categorical: bool = False,
-=======
         prob_type: str = None, # parametric, mcdropout, deter (used for ensembling)
         n_samples: int = 50 # only used for mcdropout
->>>>>>> ba9bf14b
     ) -> None:
         super().__init__()
         self.in_channels = in_channels
@@ -87,52 +83,14 @@
         if prob_type == 'parametric':
             self.final_std = PeriodicConv2D(hidden_channels, out_channels, kernel_size=7, padding=3)
 
-<<<<<<< HEAD
-    def predict(self, x, nvars):
-=======
     def predict(self, x):
         if len(x.shape) == 5: # history
             x = x.flatten(1, 2)
->>>>>>> ba9bf14b
         x = self.image_proj(x)
 
         for m in self.blocks:
             x = m(x)
 
-<<<<<<< HEAD
-        if self.categorical:
-            bins = int(self.out_channels / nvars)
-            outputs = []
-            for i in range(self.in_channels):
-                o = nn.Softmax()(x[..., i*bins:(i+1)*bins])
-                outputs.append(o)
-            x = torch.stack(outputs, dim=3)
-            print(x.shape)
-            print(self.activation(x).shape)
-            print(self.final(self.activation(x)).shape)
-            return self.final(self.activation(x))
-
-        return self.final(self.activation(self.norm(x)))
-
-    def forward(self, x: torch.Tensor, y: torch.Tensor, out_variables, metric, lat):
-        # B, C, H, W
-        pred = self.predict(x, len(out_variables))
-        if self.categorical:
-            return 
-        return [m(pred, y, out_variables, lat) for m in metric], x
-
-    def rollout(self, x, y, clim, variables, out_variables, steps, metric, transform, lat, log_steps, log_days):
-        if steps > 1:
-            assert len(variables) == len(out_variables)
-
-        preds = []
-        for _ in range(steps):
-            x = self.predict(x, len(out_variables))
-            preds.append(x)
-        preds = torch.stack(preds, dim=1)
-        if len(y.shape) == 4:
-            y = y.unsqueeze(1)
-=======
         pred = self.final(self.activation(self.norm(x)))
 
         if self.prob_type == 'parametric':
@@ -197,22 +155,10 @@
             preds = torch.stack(preds, dim=1)
             if len(y.shape) == 4:
                 y = y.unsqueeze(1)
->>>>>>> ba9bf14b
 
             return [m(preds, y, clim, transform, out_variables, lat, log_steps, log_days) for m in metric], preds
 
     def upsample(self, x, y, out_vars, transform, metric):
         with torch.no_grad():
-<<<<<<< HEAD
             pred = self.predict(x, len(out_vars))
-        return [m(pred, y, transform, out_vars) for m in metric], pred
-
-
-# model = ResNet(in_channels=1, out_channels=1, upsampling=2).cuda()
-# x = torch.randn((64, 1, 32, 64)).cuda()
-# y = model.predict(x)
-# print (y.shape)
-=======
-            pred = self.predict(x)
-        return [m(pred, y, transform, out_vars) for m in metric], pred
->>>>>>> ba9bf14b
+        return [m(pred, y, transform, out_vars) for m in metric], pred